--- conflicted
+++ resolved
@@ -10,9 +10,5 @@
 doctest = false
 
 [dependencies]
-<<<<<<< HEAD
 itertools = ">= 0.8, <=0.14"
-=======
-itertools = "0.8.0"
-thiserror = "2"
->>>>>>> 6d49e9ee
+thiserror = "2"